<?xml version="1.0" encoding="UTF-8"?>
<project version="4">
  <component name="AutoImportSettings">
    <option name="autoReloadType" value="SELECTIVE" />
  </component>
  <component name="ChangeListManager">
<<<<<<< HEAD
    <list default="true" id="85e98d0d-b002-4759-97b7-eec1f55f4f50" name="Changes" comment=".">
      <change beforePath="$PROJECT_DIR$/.idea/workspace.xml" beforeDir="false" afterPath="$PROJECT_DIR$/.idea/workspace.xml" afterDir="false" />
    </list>
=======
    <list default="true" id="85e98d0d-b002-4759-97b7-eec1f55f4f50" name="Changes" comment="." />
>>>>>>> 72c4d625
    <option name="SHOW_DIALOG" value="false" />
    <option name="HIGHLIGHT_CONFLICTS" value="true" />
    <option name="HIGHLIGHT_NON_ACTIVE_CHANGELIST" value="false" />
    <option name="LAST_RESOLUTION" value="IGNORE" />
  </component>
  <component name="FileTemplateManagerImpl">
    <option name="RECENT_TEMPLATES">
      <list>
        <option value="Python Script" />
      </list>
    </option>
  </component>
  <component name="Git.Settings">
    <option name="RECENT_BRANCH_BY_REPOSITORY">
      <map>
<<<<<<< HEAD
        <entry key="$PROJECT_DIR$" value="test2" />
=======
        <entry key="$PROJECT_DIR$" value="master" />
>>>>>>> 72c4d625
      </map>
    </option>
    <option name="RECENT_GIT_ROOT_PATH" value="$PROJECT_DIR$" />
  </component>
  <component name="GitHubPullRequestSearchHistory">{
  &quot;lastFilter&quot;: {}
}</component>
  <component name="GithubPullRequestsUISettings">{
  &quot;selectedUrlAndAccountId&quot;: {
    &quot;url&quot;: &quot;https://github.com/DrunkDr8am/poiskV4.git&quot;,
    &quot;accountId&quot;: &quot;a76961fc-085f-4a98-95c6-e70bc7a8a40a&quot;
  }
}</component>
  <component name="ProjectColorInfo">{
  &quot;associatedIndex&quot;: 4
}</component>
  <component name="ProjectId" id="31rRg3Zuap8XxfGTYDc4mTyF19x" />
  <component name="ProjectViewState">
    <option name="hideEmptyMiddlePackages" value="true" />
    <option name="showLibraryContents" value="true" />
  </component>
<<<<<<< HEAD
  <component name="PropertiesComponent">{
  &quot;keyToString&quot;: {
    &quot;ModuleVcsDetector.initialDetectionPerformed&quot;: &quot;true&quot;,
    &quot;Python.PoiskV4.executor&quot;: &quot;Run&quot;,
    &quot;Python.gui.executor&quot;: &quot;Run&quot;,
    &quot;Python.guiV2.executor&quot;: &quot;Run&quot;,
    &quot;Python.main.executor&quot;: &quot;Run&quot;,
    &quot;Python.poisk.executor&quot;: &quot;Run&quot;,
    &quot;Python.poisk2.executor&quot;: &quot;Run&quot;,
    &quot;Python.poisk3.executor&quot;: &quot;Run&quot;,
    &quot;Python.poiskV2.executor&quot;: &quot;Run&quot;,
    &quot;Python.poiskV3.executor&quot;: &quot;Run&quot;,
    &quot;Python.poiskV4 (1).executor&quot;: &quot;Run&quot;,
    &quot;Python.script.executor&quot;: &quot;Run&quot;,
    &quot;Python.scriptTry.executor&quot;: &quot;Run&quot;,
    &quot;RunOnceActivity.ShowReadmeOnStart&quot;: &quot;true&quot;,
    &quot;RunOnceActivity.TerminalTabsStorage.copyFrom.TerminalArrangementManager.252&quot;: &quot;true&quot;,
    &quot;RunOnceActivity.git.unshallow&quot;: &quot;true&quot;,
    &quot;SHARE_PROJECT_CONFIGURATION_FILES&quot;: &quot;true&quot;,
    &quot;git-widget-placeholder&quot;: &quot;master&quot;,
    &quot;last_opened_file_path&quot;: &quot;C:/Users/Leonova.2P2178/PyCharmMiscProject/test/test&quot;
=======
  <component name="PropertiesComponent"><![CDATA[{
  "keyToString": {
    "ModuleVcsDetector.initialDetectionPerformed": "true",
    "Python.PoiskV4.executor": "Run",
    "Python.gui.executor": "Run",
    "Python.guiV2.executor": "Run",
    "Python.main.executor": "Run",
    "Python.poisk.executor": "Run",
    "Python.poisk2.executor": "Run",
    "Python.poisk3.executor": "Run",
    "Python.poiskV2.executor": "Run",
    "Python.poiskV3.executor": "Run",
    "Python.poiskV4 (1).executor": "Run",
    "Python.script.executor": "Run",
    "Python.scriptTry.executor": "Run",
    "RunOnceActivity.ShowReadmeOnStart": "true",
    "RunOnceActivity.TerminalTabsStorage.copyFrom.TerminalArrangementManager.252": "true",
    "RunOnceActivity.git.unshallow": "true",
    "SHARE_PROJECT_CONFIGURATION_FILES": "true",
    "git-widget-placeholder": "test1",
    "last_opened_file_path": "C:/Users/Leonova.2P2178/PyCharmMiscProject/test/test"
>>>>>>> 72c4d625
  }
}</component>
  <component name="RecentsManager">
    <key name="CopyFile.RECENT_KEYS">
      <recent name="C:\Users\Leonova.2P2178\PyCharmMiscProject\test\test" />
      <recent name="C:\Users\Leonova.2P2178\PyCharmMiscProject" />
      <recent name="C:\Users\Leonova.2P2178\PyCharmMiscProject\dist\poiskV4" />
    </key>
    <key name="MoveFile.RECENT_KEYS">
      <recent name="C:\Users\Leonova.2P2178\PyCharmMiscProject" />
      <recent name="C:\Users\Leonova.2P2178\PyCharmMiscProject\test\test" />
    </key>
  </component>
  <component name="RunManager" selected="Python.guiV2">
    <configuration name="gui" type="PythonConfigurationType" factoryName="Python" temporary="true" nameIsGenerated="true">
      <module name="PyCharmMiscProject" />
      <option name="ENV_FILES" value="" />
      <option name="INTERPRETER_OPTIONS" value="" />
      <option name="PARENT_ENVS" value="true" />
      <envs>
        <env name="PYTHONUNBUFFERED" value="1" />
      </envs>
      <option name="SDK_HOME" value="" />
      <option name="WORKING_DIRECTORY" value="$PROJECT_DIR$" />
      <option name="IS_MODULE_SDK" value="true" />
      <option name="ADD_CONTENT_ROOTS" value="true" />
      <option name="ADD_SOURCE_ROOTS" value="true" />
      <option name="SCRIPT_NAME" value="$PROJECT_DIR$/gui.py" />
      <option name="PARAMETERS" value="" />
      <option name="SHOW_COMMAND_LINE" value="false" />
      <option name="EMULATE_TERMINAL" value="false" />
      <option name="MODULE_MODE" value="false" />
      <option name="REDIRECT_INPUT" value="false" />
      <option name="INPUT_FILE" value="" />
      <method v="2" />
    </configuration>
    <configuration name="guiV2" type="PythonConfigurationType" factoryName="Python" temporary="true" nameIsGenerated="true">
      <module name="PyCharmMiscProject" />
      <option name="ENV_FILES" value="" />
      <option name="INTERPRETER_OPTIONS" value="" />
      <option name="PARENT_ENVS" value="true" />
      <envs>
        <env name="PYTHONUNBUFFERED" value="1" />
      </envs>
      <option name="SDK_HOME" value="" />
      <option name="WORKING_DIRECTORY" value="$PROJECT_DIR$" />
      <option name="IS_MODULE_SDK" value="true" />
      <option name="ADD_CONTENT_ROOTS" value="true" />
      <option name="ADD_SOURCE_ROOTS" value="true" />
      <option name="SCRIPT_NAME" value="$PROJECT_DIR$/guiV2.py" />
      <option name="PARAMETERS" value="" />
      <option name="SHOW_COMMAND_LINE" value="false" />
      <option name="EMULATE_TERMINAL" value="false" />
      <option name="MODULE_MODE" value="false" />
      <option name="REDIRECT_INPUT" value="false" />
      <option name="INPUT_FILE" value="" />
      <method v="2" />
    </configuration>
    <configuration name="main" type="PythonConfigurationType" factoryName="Python" nameIsGenerated="true">
      <module name="PyCharmMiscProject" />
      <option name="ENV_FILES" value="" />
      <option name="INTERPRETER_OPTIONS" value="" />
      <option name="PARENT_ENVS" value="true" />
      <envs>
        <env name="PYTHONUNBUFFERED" value="1" />
      </envs>
      <option name="SDK_HOME" value="" />
      <option name="WORKING_DIRECTORY" value="$PROJECT_DIR$" />
      <option name="IS_MODULE_SDK" value="true" />
      <option name="ADD_CONTENT_ROOTS" value="true" />
      <option name="ADD_SOURCE_ROOTS" value="true" />
      <option name="SCRIPT_NAME" value="$PROJECT_DIR$/main.py" />
      <option name="PARAMETERS" value="" />
      <option name="SHOW_COMMAND_LINE" value="false" />
      <option name="EMULATE_TERMINAL" value="false" />
      <option name="MODULE_MODE" value="false" />
      <option name="REDIRECT_INPUT" value="false" />
      <option name="INPUT_FILE" value="" />
      <method v="2" />
    </configuration>
    <configuration name="poiskV4" type="PythonConfigurationType" factoryName="Python" temporary="true" nameIsGenerated="true">
      <module name="PyCharmMiscProject" />
      <option name="ENV_FILES" value="" />
      <option name="INTERPRETER_OPTIONS" value="" />
      <option name="PARENT_ENVS" value="true" />
      <envs>
        <env name="PYTHONUNBUFFERED" value="1" />
      </envs>
      <option name="SDK_HOME" value="" />
      <option name="WORKING_DIRECTORY" value="$PROJECT_DIR$" />
      <option name="IS_MODULE_SDK" value="true" />
      <option name="ADD_CONTENT_ROOTS" value="true" />
      <option name="ADD_SOURCE_ROOTS" value="true" />
      <option name="SCRIPT_NAME" value="C:\Users\Leonova.2P2178\PyCharmMiscProject\poiskV4.py" />
      <option name="PARAMETERS" value="" />
      <option name="SHOW_COMMAND_LINE" value="false" />
      <option name="EMULATE_TERMINAL" value="false" />
      <option name="MODULE_MODE" value="false" />
      <option name="REDIRECT_INPUT" value="false" />
      <option name="INPUT_FILE" value="" />
      <method v="2" />
    </configuration>
    <recent_temporary>
      <list>
<<<<<<< HEAD
=======
        <item itemvalue="Python.guiV2" />
        <item itemvalue="Python.gui" />
>>>>>>> 72c4d625
        <item itemvalue="Python.poiskV4" />
        <item itemvalue="Python.guiV2" />
        <item itemvalue="Python.gui" />
        <item itemvalue="Python.guiV2" />
        <item itemvalue="Python.gui" />
      </list>
    </recent_temporary>
  </component>
  <component name="SharedIndexes">
    <attachedChunks>
      <set>
        <option value="bundled-python-sdk-d9fa9deec7cb-d902c0275401-com.jetbrains.pycharm.community.sharedIndexes.bundled-PC-252.23892.515" />
      </set>
    </attachedChunks>
  </component>
  <component name="TaskManager">
    <task active="true" id="Default" summary="Default task">
      <changelist id="85e98d0d-b002-4759-97b7-eec1f55f4f50" name="Changes" comment="" />
      <created>1756280313569</created>
      <option name="number" value="Default" />
      <option name="presentableId" value="Default" />
      <updated>1756280313569</updated>
    </task>
    <task id="LOCAL-00001" summary="добавил gitignore и readme">
      <option name="closed" value="true" />
      <created>1756451476388</created>
      <option name="number" value="00001" />
      <option name="presentableId" value="LOCAL-00001" />
      <option name="project" value="LOCAL" />
      <updated>1756451476388</updated>
    </task>
    <task id="LOCAL-00002" summary="добавил gitignore и readme">
      <option name="closed" value="true" />
      <created>1756451535467</created>
      <option name="number" value="00002" />
      <option name="presentableId" value="LOCAL-00002" />
      <option name="project" value="LOCAL" />
      <updated>1756451535467</updated>
    </task>
    <task id="LOCAL-00003" summary="убрал папку тессеракта">
      <option name="closed" value="true" />
      <created>1756452052094</created>
      <option name="number" value="00003" />
      <option name="presentableId" value="LOCAL-00003" />
      <option name="project" value="LOCAL" />
      <updated>1756452052094</updated>
    </task>
    <task id="LOCAL-00004" summary=".">
      <option name="closed" value="true" />
      <created>1756452344094</created>
      <option name="number" value="00004" />
      <option name="presentableId" value="LOCAL-00004" />
      <option name="project" value="LOCAL" />
      <updated>1756452344094</updated>
    </task>
    <task id="LOCAL-00005" summary="добавил основной файл">
      <option name="closed" value="true" />
      <created>1756452629865</created>
      <option name="number" value="00005" />
      <option name="presentableId" value="LOCAL-00005" />
      <option name="project" value="LOCAL" />
      <updated>1756452629865</updated>
    </task>
    <task id="LOCAL-00006" summary="обновил readme">
      <option name="closed" value="true" />
      <created>1756453002127</created>
      <option name="number" value="00006" />
      <option name="presentableId" value="LOCAL-00006" />
      <option name="project" value="LOCAL" />
      <updated>1756453002127</updated>
    </task>
    <task id="LOCAL-00007" summary="main работает, а gui пока нет до конца.">
      <option name="closed" value="true" />
      <created>1756476229721</created>
      <option name="number" value="00007" />
      <option name="presentableId" value="LOCAL-00007" />
      <option name="project" value="LOCAL" />
      <updated>1756476229721</updated>
    </task>
    <task id="LOCAL-00008" summary="все работает, но нужно доработать интерфейс и сохранение.">
      <option name="closed" value="true" />
      <created>1756734698748</created>
      <option name="number" value="00008" />
      <option name="presentableId" value="LOCAL-00008" />
      <option name="project" value="LOCAL" />
      <updated>1756734698748</updated>
    </task>
    <task id="LOCAL-00009" summary=".">
      <option name="closed" value="true" />
      <created>1756735155937</created>
      <option name="number" value="00009" />
      <option name="presentableId" value="LOCAL-00009" />
      <option name="project" value="LOCAL" />
      <updated>1756735155937</updated>
    </task>
    <option name="localTasksCounter" value="10" />
    <servers />
  </component>
  <component name="Vcs.Log.Tabs.Properties">
    <option name="TAB_STATES">
      <map>
        <entry key="MAIN">
          <value>
            <State />
          </value>
        </entry>
      </map>
    </option>
  </component>
  <component name="VcsManagerConfiguration">
    <MESSAGE value="добавил gitignore и readme" />
    <MESSAGE value="убрал папку тессеракта" />
    <MESSAGE value="добавил основной файл" />
    <MESSAGE value="обновил readme" />
    <MESSAGE value="main работает, а gui пока нет до конца." />
    <MESSAGE value="все работает, но нужно доработать интерфейс и сохранение." />
    <MESSAGE value="." />
    <option name="LAST_COMMIT_MESSAGE" value="." />
  </component>
</project><|MERGE_RESOLUTION|>--- conflicted
+++ resolved
@@ -4,13 +4,7 @@
     <option name="autoReloadType" value="SELECTIVE" />
   </component>
   <component name="ChangeListManager">
-<<<<<<< HEAD
-    <list default="true" id="85e98d0d-b002-4759-97b7-eec1f55f4f50" name="Changes" comment=".">
-      <change beforePath="$PROJECT_DIR$/.idea/workspace.xml" beforeDir="false" afterPath="$PROJECT_DIR$/.idea/workspace.xml" afterDir="false" />
-    </list>
-=======
     <list default="true" id="85e98d0d-b002-4759-97b7-eec1f55f4f50" name="Changes" comment="." />
->>>>>>> 72c4d625
     <option name="SHOW_DIALOG" value="false" />
     <option name="HIGHLIGHT_CONFLICTS" value="true" />
     <option name="HIGHLIGHT_NON_ACTIVE_CHANGELIST" value="false" />
@@ -26,11 +20,7 @@
   <component name="Git.Settings">
     <option name="RECENT_BRANCH_BY_REPOSITORY">
       <map>
-<<<<<<< HEAD
-        <entry key="$PROJECT_DIR$" value="test2" />
-=======
         <entry key="$PROJECT_DIR$" value="master" />
->>>>>>> 72c4d625
       </map>
     </option>
     <option name="RECENT_GIT_ROOT_PATH" value="$PROJECT_DIR$" />
@@ -52,29 +42,6 @@
     <option name="hideEmptyMiddlePackages" value="true" />
     <option name="showLibraryContents" value="true" />
   </component>
-<<<<<<< HEAD
-  <component name="PropertiesComponent">{
-  &quot;keyToString&quot;: {
-    &quot;ModuleVcsDetector.initialDetectionPerformed&quot;: &quot;true&quot;,
-    &quot;Python.PoiskV4.executor&quot;: &quot;Run&quot;,
-    &quot;Python.gui.executor&quot;: &quot;Run&quot;,
-    &quot;Python.guiV2.executor&quot;: &quot;Run&quot;,
-    &quot;Python.main.executor&quot;: &quot;Run&quot;,
-    &quot;Python.poisk.executor&quot;: &quot;Run&quot;,
-    &quot;Python.poisk2.executor&quot;: &quot;Run&quot;,
-    &quot;Python.poisk3.executor&quot;: &quot;Run&quot;,
-    &quot;Python.poiskV2.executor&quot;: &quot;Run&quot;,
-    &quot;Python.poiskV3.executor&quot;: &quot;Run&quot;,
-    &quot;Python.poiskV4 (1).executor&quot;: &quot;Run&quot;,
-    &quot;Python.script.executor&quot;: &quot;Run&quot;,
-    &quot;Python.scriptTry.executor&quot;: &quot;Run&quot;,
-    &quot;RunOnceActivity.ShowReadmeOnStart&quot;: &quot;true&quot;,
-    &quot;RunOnceActivity.TerminalTabsStorage.copyFrom.TerminalArrangementManager.252&quot;: &quot;true&quot;,
-    &quot;RunOnceActivity.git.unshallow&quot;: &quot;true&quot;,
-    &quot;SHARE_PROJECT_CONFIGURATION_FILES&quot;: &quot;true&quot;,
-    &quot;git-widget-placeholder&quot;: &quot;master&quot;,
-    &quot;last_opened_file_path&quot;: &quot;C:/Users/Leonova.2P2178/PyCharmMiscProject/test/test&quot;
-=======
   <component name="PropertiesComponent"><![CDATA[{
   "keyToString": {
     "ModuleVcsDetector.initialDetectionPerformed": "true",
@@ -96,9 +63,8 @@
     "SHARE_PROJECT_CONFIGURATION_FILES": "true",
     "git-widget-placeholder": "test1",
     "last_opened_file_path": "C:/Users/Leonova.2P2178/PyCharmMiscProject/test/test"
->>>>>>> 72c4d625
   }
-}</component>
+}]]></component>
   <component name="RecentsManager">
     <key name="CopyFile.RECENT_KEYS">
       <recent name="C:\Users\Leonova.2P2178\PyCharmMiscProject\test\test" />
@@ -201,16 +167,9 @@
     </configuration>
     <recent_temporary>
       <list>
-<<<<<<< HEAD
-=======
         <item itemvalue="Python.guiV2" />
         <item itemvalue="Python.gui" />
->>>>>>> 72c4d625
         <item itemvalue="Python.poiskV4" />
-        <item itemvalue="Python.guiV2" />
-        <item itemvalue="Python.gui" />
-        <item itemvalue="Python.guiV2" />
-        <item itemvalue="Python.gui" />
       </list>
     </recent_temporary>
   </component>
